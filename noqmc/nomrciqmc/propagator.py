#!/usr/bin/env python
"""---- author: Moritz Baumgarten ----# 
Implementation of a nonorthogonal multireference configuration
interaction quantum Monte Carlo (NOMRCI-QMC) method.
The Hilbert space for a common NOMRCI-QMC calculation is generated
by a subset of possible exitations of the reference determinats
(generally obtained from SCF metadynamics)
Based on Booth, Thom and Alavi [2009], and Thom and Head-Gordon [2008]
"""

import logging
import numpy as np
from scipy.special import binom
import os
from typing import (
    Tuple, 
    Sequence,
)    

####QCMAGIC IMPORTS
from qcmagic.core.cspace.basis.basisset import ConvolvedBasisSet
from qcmagic.core.backends.nonorthogonal_backend import (
    calc_overlap, 
    calc_hamiltonian, 
)

####CUSTOM IMPORTS
from noqmc.nomrccmc.system import (
    System,
    calc_mat_elem,
)

logger = logging.getLogger(__name__)
logger.setLevel(logging.INFO)


class Propagator(System):
        r"""
        Class for propagation of the wavefunction/walkers in imaginary 
        time. Inherits determinant methods from the System class. 
        """

        def __init__(self, system: System) -> None:
                r"""Inherits parameters from System object.

		:param system: System object containing 
                               information about Hilbert space
                """
                self.__dict__.update(system.__dict__)
                
                #Initialize Properties of the Propagator 
                self.Nw_ov = np.empty(self.params.it_nr, dtype = int)
                self.Nws = np.empty(self.params.it_nr, dtype = int)
                self.n = []
                self.curr_it = 0
                self.E_ref = self.E_HF

                self.coeffs = np.zeros([self.params.it_nr+1, self.params.dim], dtype = int)
                self.coeffs[0,:] = self.initial.copy()

                self.E_proj = np.empty(self.params.it_nr+1)
                self.E_proj[0] = self.E_NOCI - self.E_ref

                self.Ss = np.empty(self.params.it_nr+1)
                self.S = self.Ss[0] = 0

        def E(self) -> None:
                r"""Calculates energy estimator at current iteration
                based on the cached Hamiltonian and overlap matrix."""
                
                coeffs = self.coeffs[self.curr_it,:]
                overlap_tmp = np.nan_to_num(self.overlap)
                H_tmp = np.nan_to_num(self.H)
                
                #Get Index of Maximum Value
                self.index = np.where(
                        np.abs(coeffs) == np.max(np.abs(coeffs))
                )[0][0] 
                E_proj = np.einsum('i,i->', H_tmp[self.index,:], coeffs)
                E_proj /= np.einsum('i,i->', overlap_tmp[self.index, :], coeffs)
                self.E_proj[self.curr_it+1] = E_proj

        def Shift(self) -> None:
                r"""Updates shift every A-th iteration.

                :param A: Interval of reevaluation of S
		:param c: Empirical daming parameter c
		"""
                N_new = self.Nw_ov[self.curr_it]
                N_old = self.Nw_ov[self.curr_it - self.params.A]
                self.n.append(N_new/N_old)
                self.S -= self.params.c / (self.params.A * self.params.dt) * np.log(N_new / N_old)

        def Nw(self) -> None:
                r"""Updates total number of walkers resident outside 
                the kernel of S.
                """
                overlap_tmp = np.nan_to_num(self.overlap) 
                proj = np.einsum('ij,j->i', overlap_tmp, self.coeffs[self.curr_it, :])
                self.Nw_ov[self.curr_it] = np.linalg.norm(proj, ord=1)
                self.Nws[self.curr_it] = np.linalg.norm(self.coeffs[self.curr_it, :], ord=1)

        def population_dynamics(self) -> None:
                r"""Spawning/Death in one step due to nonorthogonality. 
		Writes changes to current wavefunction to sp_coeffs.
                """
                sp_coeffs = np.zeros(self.params.dim, dtype=int)

                for i,coeff in enumerate(self.coeffs[self.curr_it, :]):
                       
                        #excited_str, pgens = self.excitation(ex_str=self.index_map_rev[i], size=abs(coeff))

                        sign_coeff = np.sign(coeff)
                        
                        #Uniform Excitation Generation -> TODO Generalize
                        js = np.random.randint(0, self.params.dim, size=abs(coeff))

                        #Prepare self.H and self.overlap:
                        key_i = self.index_map_rev[i]
                        det_i = self.generate_det(key_i)
                        occ_i = det_i.occupied_coefficients
                        
                        set_js, index, counts = np.unique(
                            js, return_index=True, return_counts=True
                        )

                        for j in set_js:
                                MAT_ELEM_CACHED = not np.isnan(self.H[i,j])
                                if MAT_ELEM_CACHED:
                                        continue
                                det_j = self.get_det(j)
                                occ_j = det_j.occupied_coefficients
                                
                                elem = calc_mat_elem(
                                    occ_i=occ_i, occ_j=occ_j, 
                                    cbs=self.cbs, enuc=self.enuc, 
                                    sao=self.sao, hcore=self.hcore,
                                    E_ref=self.E_ref
                                )
                                self.H[i,j], self.H[j,i] = elem[:2]
                                self.overlap[i,j], self.overlap[j,i] = elem[2:]

                        spawning_probs = [
                            self.params.dim * self.params.dt 
                            * (self.H[i,j] - self.S * self.overlap[i,j])
                            for j in set_js
                        ]
                        rand_vars = np.random.random(size=(len(spawning_probs)))
                        for j, n, ps, r in zip(set_js,counts,spawning_probs,rand_vars):
                                ps_s = n * ps
                                s_int = int(ps_s)
                                b = ps_s - s_int
                                s_int += (r < np.abs(b)) * np.sign(b)
                                sp_coeffs[j] -= sign_coeff * s_int
                                
                                if self.params.binning:                               
                                        self.bin[i, j] -= sign_coeff * s_int
                                        self.pgen[i,j] = 1/self.params.dim
                #Annihilation
                self.coeffs[self.curr_it+1, :] = sp_coeffs
                self.coeffs[self.curr_it+1, :] += self.coeffs[self.curr_it, :]

                if self.params.verbosity:
                        print(f'{self.curr_it}. Nw & S:      ',
                            np.linalg.norm(self.coeffs[self.curr_it+1, :], ord=1), 
                            self.S 
                        )

        def pop_dynamics_exc(self) -> None:
                r""""""
                sp_coeffs = np.zeros(self.params.dim, dtype=int)

                for i,coeff in enumerate(self.coeffs[self.curr_it, :]):
                        
                        excited_str, pgens = self.excitation(ex_str=self.index_map_rev[i], size=abs(coeff))
                        js = [self.index_map[s] for s in excited_str]

                        sign_coeff = np.sign(coeff)

                        key_i = self.index_map_rev[i]
                        det_i = self.generate_det(key_i)
                        occ_i = det_i.occupied_coefficients

                        set_js, index, counts = np.unique(
                            js, return_index=True, return_counts=True
                        )
                        pgens = pgens[index]

                        for j in set_js:
                                MAT_ELEM_CACHED = not np.isnan(self.H[i,j])
                                if MAT_ELEM_CACHED:
                                        continue
                                det_j = self.get_det(j)
                                occ_j = det_j.occupied_coefficients

                                elem = calc_mat_elem(
                                    occ_i=occ_i, occ_j=occ_j,
                                    cbs=self.cbs, enuc=self.enuc,
                                    sao=self.sao, hcore=self.hcore,
                                    E_ref=self.E_ref
                                )
                                self.H[i,j], self.H[j,i] = elem[:2]
                                self.overlap[i,j], self.overlap[j,i] = elem[2:]

                        spawning_probs = [
                            self.params.dt * (self.H[i,j] - self.S * self.overlap[i,j]) / p
                            for j,p in zip(set_js, pgens)
                        ]
                        rand_vars = np.random.random(size=(len(spawning_probs)))
                        for j, n, ps, r in zip(set_js,counts,spawning_probs,rand_vars):
                                ps_s = n * ps
                                s_int = int(ps_s)
                                b = ps_s - s_int
                                s_int += (r < np.abs(b)) * np.sign(b)
                                sp_coeffs[j] -= sign_coeff * s_int

                                if self.params.binning:
                                        self.bin[i, j] -= sign_coeff * s_int
                                        
                        if self.params.binning:
                                for j,p in zip(set_js, pgens):
                                        if self.pgen[i, j] != p and self.pgen[i, j] != 0:
                                                print('pgen & p:', self.pgen[i, j], p)
                                        self.pgen[i, j] = p
                        

                        ##REMOVE THIS TODO
                      #  for i in range(self.params['dim']):
                      #  
                      #          excited_str, pgens = self.excitation(ex_str=self.index_map_rev[i], size=100)
                      #          js = [self.index_map[s] for s in excited_str]
                      #          set_js, index, counts = np.unique(
                      #                  js, return_index=True, return_counts=True
                      #          )
                      #          pgens = pgens[index]
                      #          for j,p in zip(set_js, pgens):
                      #                  self.pgen[i, j] = p
                      #          np.save(os.path.join(self.params['workdir'],'pgen.npy'), self.pgen)
                      #  exit()
                        #########

                #Annihilation
                self.coeffs[self.curr_it+1, :] = sp_coeffs
                self.coeffs[self.curr_it+1, :] += self.coeffs[self.curr_it, :]

                if self.params.verbosity:
                        print(f'{self.curr_it}. Nw & S:      ',
                            np.linalg.norm(self.coeffs[self.curr_it+1, :], ord=1),
                            self.S
                        )
                pass

        def excitation(self, ex_str: Tuple=(1, ((0,),()), ((4,),())), size: int=1): #-> Sequence:
                r"""
                :params det: Determinant we want to excite from
                :params nr:  Number of excitations we wish to generate
                
                :returns: array of keys and array of generation probabilities"""
                #Potentially exchange this with SCF transition matrix 
                if size==0:
                        return [], np.array([])

                scf_spawn = np.random.randint(0, self.params.nr_scf, size=size)
                # 1. Prepare MO list for ex_str:
                excited_det = self.generate_det(ex_str)
                # indices will contain the MO indices corresponding to an ex_str, 
                # conserving the spin structure of the ex_str
                indices = np.array([np.arange(n) for n in excited_det.n_electrons], dtype=object)
                for i, spin in enumerate(indices):
                        spin[list(ex_str[1][i])] = list(ex_str[2][i])
                
                out = []
                p = []
                for s in scf_spawn:
                        pgen = 1./self.params.nr_scf
                        
                        if s == ex_str[0]:
                                #Let's first try with a uniform sampling scheme:
                                pgen *= 1./self.refdim
                                index = s * self.refdim + np.random.randint(self.refdim)
                                new_str = self.index_map_rev[index]
              
                        else:
                                old_ijk = [[(ex_str[0], j, k) for k in spin] for j, spin in enumerate(indices)] 
                                frags = [[self.fragmap_inv[o] for o in spin] for spin in old_ijk]
                                sample_rule = [np.unique(spin, return_counts=True) for spin in frags]

                                # 2. sample MOs according to sample_rule and produce correct pgen
                                mo_sspace, pgen_mo, localized_on_frag = self.sample_mos(scf=s, rule=sample_rule)
                               
                                if not localized_on_frag:
                                        continue

                                pgen *= pgen_mo
                                dexcits, excits, allowed = self.collapse(mo_sspace, excited_det.n_electrons)
                                #print(dexcits, excits, allowed)

                                if not allowed: 
                                        continue
                                
                                new_str = (s, dexcits, excits)
                        
                        out.append(new_str)
                        p.append(pgen)
                
                return out, np.array(p)

        def sample_mos(self, scf: int, rule: np.ndarray) -> (list, float, bool):
                r""""""
                mo_sspace = []
                localized_on_frag = True
                pgen = 1.

                for i_s, spin in enumerate(rule):
                        
                        mo = []
                        ind, freq = spin
                        frags = self.fragmap[scf][i_s]                                       
                                
                        (ind, freq), ploc = self.excite_local(ind, freq)
                        pgen *= ploc
                        #print(ind, freq)
                        #Ensure necessary amount of electrons is localized on all 
                        #necessary fragments goverened by the determinant we spawn from
                        #print(frags, ind, freq)
                        for j,i in enumerate(ind):
                                if i not in frags:
                                        return [], 0.0, False
                                if len(frags[i]) < freq[j]:
                                        return [], 0.0, False

                        for i, n in zip(ind, freq):
                                mo.append(np.random.choice(frags[i], size=n, replace=False))
                                pgen *= 1/binom(len(frags[i]), n)
                        
                        mo = np.concatenate(mo)
                        mo_sspace.append(mo)
 
                return mo_sspace, pgen, True

        def excite_local(self, ind: np.ndarray, freq:np.ndarray) -> Tuple[Tuple[np.ndarray, np.ndarray], float]:
                r"""Decides whether to excited one electron to a nearest neighbor fragment
                and returns the resulting new fragment configuration with corresponding
                frequencies."""
                dont_excite = np.round(np.random.random())   #create binary number
                
                if dont_excite:
                        return (ind, freq), 0.5
                
                localized = np.repeat(ind, freq)
                l = len(localized)
                ploc = 1/l
                excited = np.random.choice(range(l))  #is sum(freq) faster?                              
                localized[excited] += 1 - 2 * int(np.round(np.random.random()))
                
                return np.unique(localized, return_counts=True), 0.5*ploc

        def collapse(self, indices: list, n_e: list) -> (list, bool):
                r"""Evaluates whether a set of MO indices is within the Hilbert space
                defined by the maximum allows excitation level."""
                dex = [[],[]]
                ex = [[],[]]
                for j, (ind, n) in enumerate(zip(indices, n_e)):
                        dex[j] = tuple(set(range(n)).difference(ind))
                        for m, i in enumerate(ind):
                                if i >= n:
                                        ex[j].append(i)
                for spin in ex:
                        spin.sort()
                ex = [tuple(spin) for spin in ex]
                level = sum([len(s) for s in ex]) 
                return tuple(dex), tuple(ex), level <= self.params.theory_level

        def run(self) -> None:
                r"""Executes the FCIQMC algorithm.
                """
                
                pop_dyn = self.population_dynamics
<<<<<<< HEAD
                if 'uniform' in self.params:
                        if not self.params['uniform']:
                                assert(self.params['localization'])
                                pop_dyn = self.pop_dynamics_exc
                                logger.info('Using localized excitation generation scheme!')
=======
                if not self.params.uniform:
                        assert(self.params.localization)
                        pop_dyn = self.pop_dynamics_exc
                        logger.info('Using localized excitation generation scheme!')
>>>>>>> edd3cb2a

                if self.params.binning:
                        self.bin = np.zeros_like(self.H)
                        self.pgen = np.zeros_like(self.H)

                for i in range(self.params.it_nr):

                        #Only measure Number of Walkers outside of ker(S)
                        self.Nw()
                        
                        SHIFT_UPDATE = i%self.params.A == 0 and i > self.params.delay
                        if SHIFT_UPDATE: 
                                self.Shift()
                        self.Ss[self.curr_it+1] = self.S

                        pop_dyn()

                        self.E()
                        self.curr_it += 1

                if self.params.binning:
                        np.save(os.path.join(self.params.workdir,'bin.npy'), self.bin)
                        np.save(os.path.join(self.params.workdir,'pgen.npy'), self.pgen)<|MERGE_RESOLUTION|>--- conflicted
+++ resolved
@@ -376,18 +376,10 @@
                 """
                 
                 pop_dyn = self.population_dynamics
-<<<<<<< HEAD
-                if 'uniform' in self.params:
-                        if not self.params['uniform']:
-                                assert(self.params['localization'])
-                                pop_dyn = self.pop_dynamics_exc
-                                logger.info('Using localized excitation generation scheme!')
-=======
                 if not self.params.uniform:
                         assert(self.params.localization)
                         pop_dyn = self.pop_dynamics_exc
                         logger.info('Using localized excitation generation scheme!')
->>>>>>> edd3cb2a
 
                 if self.params.binning:
                         self.bin = np.zeros_like(self.H)
