import numpy as np

from pyscf import gto
import noqmc.nomrciqmc as no

def get_init_guess_LiH(r: float):
        r""""""
        mol_data = np.load(
                '../density_matrices/LiH_dms.npy', allow_pickle=True
        )[()]
        index = (np.isclose(mol_data['x'], r)).nonzero()[0][0]
        guess_rhf = mol_data['rhf_dm'][index]
        guess_uhf = mol_data['uhf_dm'][index]
        return guess_rhf, guess_uhf

def setup_mol(r: float):
        basis = {'H': gto.basis.parse('''
                H       S
                        13.01000        0.01968500
                        1.962000        0.1379770
                        0.444600        0.4781480
                        0.122000        0.5012400'''),
                        'Li': gto.basis.parse('''
                Li      S
                        1469.000        0.0007660       -0.0001200
                        220.5000        0.0058920       -0.0009239
                        50.26000        0.0296710       -0.0046890
                        14.24000        0.1091800       -0.0176820
                        4.581000        0.2827890       -0.0489020
                        1.580000        0.4531230       -0.0960090
                        0.564000        0.2747740       -0.1363800
                        0.073450        0.0097510       0.57510200
                        0.028050        -0.003180       0.51766100
                Li      P
                        1.534000        0.0227840       0.00000000
                        0.274900        0.1391070       0.00000000
                        0.073620        0.5003750       0.00000000
                        0.024030        0.5084740       1.00000000'''
                )
        }

        mol = gto.M(atom=[["Li", 0., 0., 0.],["H", 0., 0., r ]],
                    basis = basis, verbose = 0, unit = 'Angstrom'
        )
        return mol

if __name__ == '__main__':

        #unsmoothness: mode 'noci', dt 0.002, nr_w 4000, A 12, c 0.03, it_nr 40000, delay 10000, theory_level 1
        r = 3
        mol = setup_mol(r=r)

        guess_rhf, guess_uhf = get_init_guess_LiH(r=r)

        params = { 
                'mode': 'noci',
                'verbosity': 1,
                'seed': 69420,
                'dt': 0.01,
                'nr_w': 1000,
                'A': 12, 
                'c': 0.04,
                'it_nr': 4000,
                'delay': 1000,
                'theory_level': 1,
                'benchmark': 1,
<<<<<<< HEAD
                'localization': 0,
                'scf_sols': [1,1,1],
                'uniform': 1,
=======
                'localization': 1,
                'scf_sols': [1,1,1],
                'uniform': 0,
>>>>>>> a256b9c2
                'binning': 1,
        }


        my_nociqmc = no.NOCIQMC(mol=mol, params=params)
        my_nociqmc.initialize_references(
                guess_rhf=guess_rhf, guess_uhf=guess_uhf
        )
        my_prop = my_nociqmc.run()
        my_nociqmc.get_data()
 
        my_nociqmc.plot()



<|MERGE_RESOLUTION|>--- conflicted
+++ resolved
@@ -64,15 +64,9 @@
                 'delay': 1000,
                 'theory_level': 1,
                 'benchmark': 1,
-<<<<<<< HEAD
-                'localization': 0,
-                'scf_sols': [1,1,1],
-                'uniform': 1,
-=======
                 'localization': 1,
                 'scf_sols': [1,1,1],
                 'uniform': 0,
->>>>>>> a256b9c2
                 'binning': 1,
         }
 
